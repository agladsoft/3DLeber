--- conflicted
+++ resolved
@@ -48,7 +48,7 @@
             </div>
         </div>
     </div>
-    
+
     <!-- Модальное окно управления сессией -->
     <div id="sessionModal" class="modal">
         <div class="modal-content session-select-content">
@@ -59,7 +59,7 @@
             </div>
         </div>
     </div>
-    
+
     <!-- Модальное окно приложения -->
     <div id="appModal" class="modal">
         <div class="modal-content">
@@ -75,7 +75,6 @@
             </button>
             <div id="controlPanel">
                 <div class="control-panel">
-<<<<<<< HEAD
                     <button id="resetView">👁️‍🗨️ Сбросить вид</button>
                     <button id="topView">🔝 Вид сверху (сетка 1×1м)</button>
                     <button id="toggleDimensions">📏 Скрыть размеры</button>
@@ -90,6 +89,24 @@
                             <td align="center" width="25%"><div class="color-square" data-color="коричневый" style="background-color: #5D4037;"></div></td>
                         </tr>
                     </table>
+                    <div class="size-controls">
+                        <div class="size-inputs-row">
+                            <div class="size-input-container">
+                                <input type="text" id="widthInput" value="10" class="size-input" inputmode="numeric" pattern="[0-9]*">
+                            </div>
+                            <div class="size-input-container">
+                                <input type="text" id="lengthInput" value="10" class="size-input" inputmode="numeric" pattern="[0-9]*">
+                            </div>
+                        </div>
+                        <div class="sliders-row">
+                            <div class="slider-container">
+                                <input type="range" id="widthSlider" min="5" max="100" value="10" step="1" class="slider">
+                            </div>
+                            <div class="slider-container">
+                                <input type="range" id="lengthSlider" min="5" max="100" value="10" step="1" class="slider">
+                            </div>
+                        </div>
+                    </div>
                     <button id="deleteAllModels">🗑️ Удалить все модели</button>
                     <button id="closeAppButton">❌ Закрыть приложение</button>
                     <div id="playgroundStatus" style="margin-top: 10px; font-size: 12px; color: #666;">
@@ -100,45 +117,6 @@
             <div id="dimensionLabels">
                 <div id="widthLabel" class="dimension-label">10м</div>
                 <div id="lengthLabel" class="dimension-label">10м</div>
-=======
-    <button id="resetView">👁️‍🗨️ Сбросить вид</button>
-    <button id="topView">🔝 Вид сверху</button>
-    <button id="saveScreenshot">📷 Сделать скриншот</button>
-    <button id="toggleDimensions">📏 Размеры</button>
-    <button id="playgroundButton">🏞️ Площадка</button>
-    <div id="playgroundSettings" class="playground-settings hidden">
-        <table id="playgroundColorPicker" class="color-table" width="100%" cellspacing="0" cellpadding="5">
-            <tr>
-                <td align="center" width="25%"><div class="color-square" data-color="серый" style="background-color: #AAAAAA;"></div></td>
-                <td align="center" width="25%"><div class="color-square" data-color="черный" style="background-color: #222222;"></div></td>
-                <td align="center" width="25%"><div class="color-square" data-color="зеленый" style="background-color: #2E7D32;"></div></td>
-                <td align="center" width="25%"><div class="color-square" data-color="коричневый" style="background-color: #5D4037;"></div></td>
-            </tr>
-        </table>
-        
-        <div class="size-controls">
-            <div class="size-inputs-row">
-                <div class="size-input-container">
-                    <input type="text" id="widthInput" value="10" class="size-input" inputmode="numeric" pattern="[0-9]*">
-                </div>
-                <div class="size-input-container">
-                    <input type="text" id="lengthInput" value="10" class="size-input" inputmode="numeric" pattern="[0-9]*">
-                </div>
-            </div>
-            <div class="sliders-row">
-                <div class="slider-container">
-                    <input type="range" id="widthSlider" min="5" max="100" value="10" step="1" class="slider">
-                </div>
-                <div class="slider-container">
-                    <input type="range" id="lengthSlider" min="5" max="100" value="10" step="1" class="slider">
-                </div>
-            </div>
-        </div>
-    </div>
-    <button id="deleteAllModels">🗑️ Удалить все модели</button>
-    <button id="closeAppButton">❌ Закрыть приложение</button>
-</div>
->>>>>>> d3f7e80b
             </div>
             <!-- Удаляем элемент позиционного статуса -->
             <div id="notification" class="notification hidden">
