<!DOCTYPE html>
<html lang="ru">
<head>
    <meta charset="UTF-8">
    <meta name="viewport" content="width=device-width, initial-scale=1.0">
    <title>3D Площадка</title>
<<<<<<< HEAD
    <link rel="stylesheet" href="css/styles.css">
    <script type="module" src="https://unpkg.com/@google/model-viewer/dist/model-viewer.min.js"></script>
=======
    <link rel="stylesheet" href="styles.css">
>>>>>>> c746732d
    <style>
        html, body { width: 100%; height: 100%; margin: 0; overflow: hidden; }
        canvas { width: 100%; height: 100%; display: block; }
    </style>
</head>
<body>
    <!-- Кнопка запуска приложения -->
    <div id="launchContainer">
        <button id="launchApp">🚀 Запустить приложение</button>
    </div>
    
    <!-- Модальное окно выбора площадки -->
    <div id="platformSelectModal" class="modal">
        <div class="modal-content platform-select-content">
            <h3>Выберите параметры площадки</h3>
            
            <div class="platform-settings">
                <div class="control-group">
                    <label for="modalPlaygroundWidth">Ширина (м):</label>
                    <input type="number" id="modalPlaygroundWidth" min="5" max="50" value="10" step="1">
                </div>
                <div class="control-group">
                    <label for="modalPlaygroundLength">Длина (м):</label>
                    <input type="number" id="modalPlaygroundLength" min="5" max="50" value="10" step="1">
                </div>
            </div>
            <div class="platform-buttons">
                <button id="startAppButton" class="action-button">🚀 Запустить</button>
                <button id="cancelAppButton" class="action-button">❌ Отмена</button>
            </div>
        </div>
    </div>
    
    <!-- Модальное окно приложения -->
    <div id="appModal" class="modal">
        <div class="modal-content">
            <button id="toggleSidebar" class="toggle-sidebar-button">
                <span class="toggle-icon">🎮</span>
            </button>
            <div id="sidebar">
                <h3>Выберите элемент</h3>
<<<<<<< HEAD
=======
                <div class="item" draggable="true" data-model="ЛГИК-7.26 Игровой комплекс Весна-6 (TE706).glb">
                    <img src="textures/ЛГИК-7.26 Игровой комплекс Весна-6 (TE706).png" alt="ЛГИК-7.26 Игровой комплекс Весна-6">
                    <p>ЛГИК-7.26 Игровой комплекс Весна-6 (TE706)</p>
                </div>
                <div class="item" draggable="true" data-model="ЛГДП-36 Диван чугунный.glb">
                    <img src="textures/ЛГДП-36 Диван чугунный.png" alt="ЛГДП-36 Диван чугунный">
                    <p>ЛГДП-36 Диван чугунный</p>
                </div>
                <div class="item" draggable="true" data-model="ЛГВО-425 Спортивный комплекс ЛГВО-425 (Нержавеющая сталь) (2263.50).glb">
                    <img src="textures/ЛГВО-425 Спортивный комплекс ЛГВО-425 (Нержавеющая сталь) (2263.50).png" alt="ЛГВО-425 Спортивный комплекс">
                    <p>ЛГВО-425 Спортивный комплекс</p>
                </div>
                <div class="item" draggable="true" data-model="ЛГВП-06 Велопарковка Омега (1439.8.4).glb">
                    <img src="textures/ЛГВП-06 Велопарковка Омега (1439.8.4).png" alt="ЛГВП-06 Велопарковка Омега">
                    <p>ЛГВП-06 Велопарковка Омега</p>
                </div>
                <div class="item" draggable="true" data-model="ЛГД-19 Домик Белочка (TE319).glb">
                    <img src="textures/ЛГД-19 Домик Белочка (TE319).png" alt="ЛГД-19 Домик Белочка">
                    <p>ЛГД-19 Домик Белочка</p>
                </div>
                <div class="item" draggable="true" data-model="ЛГД-29 Домик Спускаемый модуль (1384).glb">
                    <img src="textures/ЛГД-29 Домик Спускаемый модуль (1384).png" alt="ЛГД-29 Домик Спускаемый модуль">
                    <p>ЛГД-29 Домик Спускаемый модуль</p>
                </div>
                <div class="item" draggable="true" data-model="0001.glb">
                    <img src="textures/MG0001 Качели-балансир двойной.png" alt="MG0001 Качели-балансир двойной">
                    <p>Качели-балансир двойной</p>
                </div>
                <div class="item" draggable="true" data-model="242.glb">
                    <img src="textures/ЛГГ-24-2 Горка h=950 (HPL).png" alt="ЛГГ-24-2 Горка h=950 (HPL)">
                    <p>ЛГГ-24-2 Горка h=950 (HPL)</p>
                </div>
                <div class="item" draggable="true" data-model="0502.glb">
                    <img src="textures/MG0502 Качели одинарные.png" alt="MG0502 Качели одинарные">
                    <p>MG0502 Качели одинарные</p>
                </div>
                <div class="item" draggable="true" data-model="3540.glb">
                    <img src="textures/MG3540 Спортивное оборудование Лазательный комплекс.png" alt="MG3540 Спортивное оборудование Лазательный комплекс">
                    <p>MG3540 Спортивное оборудование Лазательный комплекс</p>
                </div>
                <div class="item" draggable="true" data-model="4209.glb">
                    <img src="textures/MG4209 Спортивный комплекс.png" alt="MG4209 Спортивный комплекс">
                    <p>MG4209 Спортивный комплекс</p>
                </div>
                <div class="item" draggable="true" data-model="lgd_3.glb">
                    <img src="textures/lgd_3.png" alt="Модель lgd_3">
                    <p>Модель lgd_3</p>
                </div>
                <div class="item" draggable="true" data-model="миссури.glb">
                    <img src="textures/lgk_314.png" alt="Модель lgk_314">
                    <p>Модель lgk_314</p>
                </div>
                <div class="item" draggable="true" data-model="msk_201.glb">
                    <img src="textures/msk_201.png" alt="Модель msk_201">
                    <p>Модель msk_201</p>
                </div>
>>>>>>> c746732d
            </div>
            <canvas id="renderCanvas"></canvas>
            <button id="toggleControlPanel" class="toggle-panel-button">
                <span class="toggle-icon">⚙️</span>
            </button>
            <div id="controlPanel">
                <div class="control-panel">
<<<<<<< HEAD
                    <button id="changePlayground">🔁 Сменить площадку</button>
                    <button id="resetView">👁️‍🗨️ Сбросить вид</button>
                    <button id="topView">🔝 Вид сверху (сетка 1×1м)</button>
                    <button id="toggleDimensions">📏 Скрыть размеры</button>
                    <button id="toggleSafetyZone">🛡️ Скрыть безопасную зону</button>
                    <button id="saveScreenshot">📸 Сделать скриншот</button>
                    <button id="deleteAllModels">🗑️ Удалить все модели</button>
                    <button id="closeAppButton">❌ Закрыть приложение</button>
                    <div id="playgroundStatus" style="margin-top: 10px; font-size: 12px; color: #666;">
                        Информация о размерах площадки
                    </div>
                </div>
            </div>
            <div id="dimensionLabels">
                <div id="widthLabel" class="dimension-label">10м</div>
                <div id="lengthLabel" class="dimension-label">10м</div>
=======
    <button id="resetView">👁️‍🗨️ Сбросить вид</button>
    <button id="topView">🔝 Вид сверху (сетка 1×1м)</button>
    <button id="saveScreenshot">📸 Сделать скриншот</button>
    <button id="toggleDimensions">📏 Размеры</button>
    <button id="deleteAllModels">🗑️ Удалить все модели</button>
    <button id="closeAppButton">❌ Закрыть приложение</button>
</div>
>>>>>>> c746732d
            </div>
            <!-- Удаляем элемент позиционного статуса -->
            <div id="notification" class="notification hidden">
                <div class="notification-content">
                    <span class="notification-message">Объект не может быть размещен в этой позиции!</span>
                    <span class="notification-close" onclick="document.getElementById('notification').classList.add('hidden')">&times;</span>
                </div>
            </div>
            <!-- Добавляем оверлей с индикатором загрузки -->
            <div id="loadingOverlay" class="loading-overlay hidden">
                <div class="loading-spinner"></div>
                <div class="loading-text">Загрузка площадки...</div>
            </div>
            <!-- Подключаем модули JavaScript с указанием type="module" -->
            <script type="module" src="js/models.js"></script>
            <script type="module" src="js/app.js"></script>
        </div>
    </div>
    
    <!-- Подключаем модуль для управления модальным окном -->
    <script type="module" src="js/modal.js"></script>
</body>
</html><|MERGE_RESOLUTION|>--- conflicted
+++ resolved
@@ -4,12 +4,8 @@
     <meta charset="UTF-8">
     <meta name="viewport" content="width=device-width, initial-scale=1.0">
     <title>3D Площадка</title>
-<<<<<<< HEAD
     <link rel="stylesheet" href="css/styles.css">
     <script type="module" src="https://unpkg.com/@google/model-viewer/dist/model-viewer.min.js"></script>
-=======
-    <link rel="stylesheet" href="styles.css">
->>>>>>> c746732d
     <style>
         html, body { width: 100%; height: 100%; margin: 0; overflow: hidden; }
         canvas { width: 100%; height: 100%; display: block; }
@@ -51,65 +47,6 @@
             </button>
             <div id="sidebar">
                 <h3>Выберите элемент</h3>
-<<<<<<< HEAD
-=======
-                <div class="item" draggable="true" data-model="ЛГИК-7.26 Игровой комплекс Весна-6 (TE706).glb">
-                    <img src="textures/ЛГИК-7.26 Игровой комплекс Весна-6 (TE706).png" alt="ЛГИК-7.26 Игровой комплекс Весна-6">
-                    <p>ЛГИК-7.26 Игровой комплекс Весна-6 (TE706)</p>
-                </div>
-                <div class="item" draggable="true" data-model="ЛГДП-36 Диван чугунный.glb">
-                    <img src="textures/ЛГДП-36 Диван чугунный.png" alt="ЛГДП-36 Диван чугунный">
-                    <p>ЛГДП-36 Диван чугунный</p>
-                </div>
-                <div class="item" draggable="true" data-model="ЛГВО-425 Спортивный комплекс ЛГВО-425 (Нержавеющая сталь) (2263.50).glb">
-                    <img src="textures/ЛГВО-425 Спортивный комплекс ЛГВО-425 (Нержавеющая сталь) (2263.50).png" alt="ЛГВО-425 Спортивный комплекс">
-                    <p>ЛГВО-425 Спортивный комплекс</p>
-                </div>
-                <div class="item" draggable="true" data-model="ЛГВП-06 Велопарковка Омега (1439.8.4).glb">
-                    <img src="textures/ЛГВП-06 Велопарковка Омега (1439.8.4).png" alt="ЛГВП-06 Велопарковка Омега">
-                    <p>ЛГВП-06 Велопарковка Омега</p>
-                </div>
-                <div class="item" draggable="true" data-model="ЛГД-19 Домик Белочка (TE319).glb">
-                    <img src="textures/ЛГД-19 Домик Белочка (TE319).png" alt="ЛГД-19 Домик Белочка">
-                    <p>ЛГД-19 Домик Белочка</p>
-                </div>
-                <div class="item" draggable="true" data-model="ЛГД-29 Домик Спускаемый модуль (1384).glb">
-                    <img src="textures/ЛГД-29 Домик Спускаемый модуль (1384).png" alt="ЛГД-29 Домик Спускаемый модуль">
-                    <p>ЛГД-29 Домик Спускаемый модуль</p>
-                </div>
-                <div class="item" draggable="true" data-model="0001.glb">
-                    <img src="textures/MG0001 Качели-балансир двойной.png" alt="MG0001 Качели-балансир двойной">
-                    <p>Качели-балансир двойной</p>
-                </div>
-                <div class="item" draggable="true" data-model="242.glb">
-                    <img src="textures/ЛГГ-24-2 Горка h=950 (HPL).png" alt="ЛГГ-24-2 Горка h=950 (HPL)">
-                    <p>ЛГГ-24-2 Горка h=950 (HPL)</p>
-                </div>
-                <div class="item" draggable="true" data-model="0502.glb">
-                    <img src="textures/MG0502 Качели одинарные.png" alt="MG0502 Качели одинарные">
-                    <p>MG0502 Качели одинарные</p>
-                </div>
-                <div class="item" draggable="true" data-model="3540.glb">
-                    <img src="textures/MG3540 Спортивное оборудование Лазательный комплекс.png" alt="MG3540 Спортивное оборудование Лазательный комплекс">
-                    <p>MG3540 Спортивное оборудование Лазательный комплекс</p>
-                </div>
-                <div class="item" draggable="true" data-model="4209.glb">
-                    <img src="textures/MG4209 Спортивный комплекс.png" alt="MG4209 Спортивный комплекс">
-                    <p>MG4209 Спортивный комплекс</p>
-                </div>
-                <div class="item" draggable="true" data-model="lgd_3.glb">
-                    <img src="textures/lgd_3.png" alt="Модель lgd_3">
-                    <p>Модель lgd_3</p>
-                </div>
-                <div class="item" draggable="true" data-model="миссури.glb">
-                    <img src="textures/lgk_314.png" alt="Модель lgk_314">
-                    <p>Модель lgk_314</p>
-                </div>
-                <div class="item" draggable="true" data-model="msk_201.glb">
-                    <img src="textures/msk_201.png" alt="Модель msk_201">
-                    <p>Модель msk_201</p>
-                </div>
->>>>>>> c746732d
             </div>
             <canvas id="renderCanvas"></canvas>
             <button id="toggleControlPanel" class="toggle-panel-button">
@@ -117,8 +54,6 @@
             </button>
             <div id="controlPanel">
                 <div class="control-panel">
-<<<<<<< HEAD
-                    <button id="changePlayground">🔁 Сменить площадку</button>
                     <button id="resetView">👁️‍🗨️ Сбросить вид</button>
                     <button id="topView">🔝 Вид сверху (сетка 1×1м)</button>
                     <button id="toggleDimensions">📏 Скрыть размеры</button>
@@ -130,19 +65,6 @@
                         Информация о размерах площадки
                     </div>
                 </div>
-            </div>
-            <div id="dimensionLabels">
-                <div id="widthLabel" class="dimension-label">10м</div>
-                <div id="lengthLabel" class="dimension-label">10м</div>
-=======
-    <button id="resetView">👁️‍🗨️ Сбросить вид</button>
-    <button id="topView">🔝 Вид сверху (сетка 1×1м)</button>
-    <button id="saveScreenshot">📸 Сделать скриншот</button>
-    <button id="toggleDimensions">📏 Размеры</button>
-    <button id="deleteAllModels">🗑️ Удалить все модели</button>
-    <button id="closeAppButton">❌ Закрыть приложение</button>
-</div>
->>>>>>> c746732d
             </div>
             <!-- Удаляем элемент позиционного статуса -->
             <div id="notification" class="notification hidden">
