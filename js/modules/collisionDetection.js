--- conflicted
+++ resolved
@@ -641,7 +641,6 @@
             const isObj2Tree = PLAYGROUND_ELEMENTS.some(keyword => obj2Name.includes(keyword));
 
             for (const zone1 of safetyZones1) {
-<<<<<<< HEAD
                 if (isObj2Tree) {
                     // Для деревьев проверяем только пересечение центра (ствола) с safety zone
                     if (isTreeTrunkInsideSafetyZone(object2, zone1)) {
@@ -660,16 +659,6 @@
                             return true;
                         }
                     }
-=======
-                const zoneBox = new THREE.Box3().setFromObject(zone1);
-                
-                // Проверяем пересечение safety zone с каждым мешом объекта
-                for (const mesh2 of meshes2) {
-                    const meshBox = new THREE.Box3().setFromObject(mesh2);
-                    if (zoneBox.intersectsBox(meshBox)) {
-                        return true;
-                    }
->>>>>>> 5ce3eaad
                 }
             }
             return false;
@@ -686,7 +675,6 @@
             const isObj1Tree = PLAYGROUND_ELEMENTS.some(keyword => obj1Name.includes(keyword));
 
             for (const zone2 of safetyZones2) {
-<<<<<<< HEAD
                 if (isObj1Tree) {
                     // Для деревьев проверяем только пересечение центра (ствола) с safety zone
                     if (isTreeTrunkInsideSafetyZone(object1, zone2)) {
@@ -705,16 +693,6 @@
                             return true;
                         }
                     }
-=======
-                const zoneBox = new THREE.Box3().setFromObject(zone2);
-                
-                // Проверяем пересечение safety zone с каждым мешом объекта
-                for (const mesh1 of meshes1) {
-                    const meshBox = new THREE.Box3().setFromObject(mesh1);
-                    if (zoneBox.intersectsBox(meshBox)) {
-                        return true;
-                    }
->>>>>>> 5ce3eaad
                 }
             }
             return false;
