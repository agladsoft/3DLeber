/**
 * Основной модуль для управления объектами на площадке
 */
import * as THREE from 'three';
import { MODEL_ROTATIONS, ELEMENT_INFO } from '../config.js';
import { scene } from '../scene.js';
import { showNotification } from '../utils.js';
import { getLoaderByExtension } from './loaders.js';
import { saveInitialPosition } from './positionHelpers.js';
import { scaleModelToSize, changeModelSize, autoConvertUnits } from './objectOperations.js';
import { checkAndHighlightObject, checkAllObjectsPositions } from './collisionDetection.js';
<<<<<<< HEAD
import { showModelDimensions } from './dimensionDisplay/index.js';
import { updateSafetyZonesVisibility } from '../core/safetyManager.js';
=======
import { addDimensionsToModel, getModelDimensions } from './dimensionDisplay/dimensionArrows.js';

>>>>>>> c746732d

// Массив для хранения размещенных объектов
export let placedObjects = [];

// Генератор уникальных идентификаторов
let nextObjectId = 1;

/**
 * Генерирует уникальный ID для объекта
 * @returns {String} Уникальный ID
 */
export function generateObjectId() {
    return `object_${nextObjectId++}`;
}

/**
 * Загружает 3D-модель и размещает ее на площадке
 * @param {String} modelName - Имя файла модели
 * @param {Object} position - Позиция для размещения объекта
 */
export function loadAndPlaceModel(modelName, position) {
    console.log("loadAndPlaceModel вызван с:", modelName, position);
    
    const modelPath = `models/${modelName}`;
    console.log("Полный путь к модели:", modelPath);
    
    // Определяем формат файла
    const fileExtension = modelName.split('.').pop().toLowerCase();
    console.log("Расширение файла:", fileExtension);
    
    // Создаем контейнер для модели (группа в Three.js)
    const container = new THREE.Group();
    container.name = `modelContainer_${modelName}_${generateObjectId()}`;
    container.userData.id = generateObjectId();
    container.userData.modelName = modelName;
    container.userData.currentSize = 1; // Устанавливаем временный размер по умолчанию
    
    // Устанавливаем позицию контейнера
    if (position) {
        console.log("Устанавливаем позицию из параметра:", position);
        container.position.set(position.x, position.y, position.z);
    } else {
        console.log("Позиция не указана, размещаем в центре (0,0,0)");
        container.position.set(0, 0, 0);
        showNotification("Объект помещен в центр площадки", false);
    }
    
    try {
        // Выбираем загрузчик в зависимости от формата файла
        console.log("Получаем загрузчик для формата:", fileExtension);
        const { loader, method } = getLoaderByExtension(fileExtension);
        console.log("Выбран загрузчик:", method);
        
        // Загружаем модель с использованием соответствующего загрузчика
        console.log("Начинаем загрузку модели:", modelPath);
        loader.load(
            modelPath,
            (result) => {
                console.log("Модель успешно загружена:", modelPath);
                console.log("Тип результата:", typeof result);
                
                let modelObject;
                
                // Обработка результата загрузки в зависимости от формата
                if (method === 'gltf') {
                    console.log("Обрабатываем GLTF/GLB модель");
                    modelObject = result.scene;
                    
                    // Для GLTF включаем отбрасывание теней для всех дочерних объектов
                    modelObject.traverse((child) => {
                        if (child.isMesh) {
                            child.castShadow = true;
                            child.receiveShadow = true;
                            
                            // Если у материала нет прозрачности, устанавливаем прозрачность в 1
                            if (child.material && child.material.transparent) {
                                child.material.opacity = 1.0;
                            }

                            // Если это зона безопасности, меняем цвет на белый
                            if (child.name && child.name.endsWith('safety_zone')) {
                                if (child.material) {
                                    const newMaterial = new THREE.MeshStandardMaterial({
                                        color: 0xFFFFFF,
                                        transparent: false,
                                        opacity: 1.0,
                                        metalness: 0,
                                        roughness: 0.5,
                                        emissive: 0xFFFFFF,
                                        emissiveIntensity: 0.2
                                    });
                                    child.material = newMaterial;
                                    // Проверяем состояние из localStorage и устанавливаем видимость
                                    child.visible = localStorage.getItem('safetyZoneHidden') !== 'true';
                                }
                            }
                        }
                    });
                    
                    container.add(modelObject);
                    console.log("GLTF модель добавлена в контейнер");
                } 
                else if (method === 'stl') {
                    console.log("Обрабатываем STL модель");
                    // Для STL создаем новый меш с загруженной геометрией
                    const material = new THREE.MeshStandardMaterial({ 
                        color: 0x7F7F7F,
                        metalness: 0.2,
                        roughness: 0.8
                    });
                    const mesh = new THREE.Mesh(result, material);
                    mesh.castShadow = true;
                    mesh.receiveShadow = true;

                    // Если это зона безопасности, меняем цвет на белый
                    if (mesh.name && mesh.name.endsWith('safety_zone')) {
                        const newMaterial = new THREE.MeshStandardMaterial({
                            color: 0xFFFFFF,
                            transparent: false,
                            opacity: 1.0,
                            metalness: 0,
                            roughness: 0.5,
                            emissive: 0xFFFFFF,
                            emissiveIntensity: 0.2
                        });
                        mesh.material = newMaterial;
                        // Проверяем состояние из localStorage и устанавливаем видимость
                        mesh.visible = localStorage.getItem('safetyZoneHidden') !== 'true';
                    }

                    container.add(mesh);
                    console.log("STL модель добавлена в контейнер");
                }
                else if (method === 'fbx') {
                    console.log("Обрабатываем FBX модель");
                    // Для FBX добавляем загруженный объект напрямую
                    result.traverse((child) => {
                        if (child.isMesh) {
                            child.castShadow = true;
                            child.receiveShadow = true;

                            // Если это зона безопасности, меняем цвет на белый
                            if (child.name && child.name.endsWith('safety_zone')) {
                                if (child.material) {
                                    const newMaterial = new THREE.MeshStandardMaterial({
                                        color: 0xFFFFFF,
                                        transparent: false,
                                        opacity: 1.0,
                                        metalness: 0,
                                        roughness: 0.5,
                                        emissive: 0xFFFFFF,
                                        emissiveIntensity: 0.2
                                    });
                                    child.material = newMaterial;
                                    // Проверяем состояние из localStorage и устанавливаем видимость
                                    child.visible = localStorage.getItem('safetyZoneHidden') !== 'true';
                                }
                            }
                        }
                    });
                    container.add(result);
                    console.log("FBX модель добавлена в контейнер");
                }
                
                // Проверяем, есть ли в контейнере хотя бы один дочерний объект
                if (container.children.length === 0) {
                    console.error("Ошибка: контейнер пуст, нет дочерних объектов");
                    showNotification(`Ошибка загрузки модели ${modelName}: контейнер пуст`, true);
                    return;
                }
                
                // Добавляем контейнер в сцену
                scene.add(container);
                console.log("Контейнер добавлен в сцену, scene.children.length:", scene.children.length);
                console.log("Дочерних объектов в контейнере:", container.children.length);
                
                // Применяем особые повороты для определенных моделей
                if (MODEL_ROTATIONS[modelName]) {
                    const rotation = MODEL_ROTATIONS[modelName];
                    container.rotation.x = rotation.x;
                    container.rotation.y = rotation.y;
                    container.rotation.z = rotation.z;
                }
                
                // Вычисляем размеры объекта для правильного масштабирования
                const box = new THREE.Box3().setFromObject(container);
                const size = new THREE.Vector3();
                box.getSize(size);
                
                // Сохраняем реальные размеры модели
                container.userData.realWidth = size.x;
                container.userData.realHeight = size.y;
                container.userData.realDepth = size.z;
                
                // Определяем максимальный размер
                const maxDimension = Math.max(size.x, size.y, size.z);
                
                // Сохраняем исходный размер объекта
                container.userData.originalSize = maxDimension;
                container.userData.currentSize = maxDimension; // Устанавливаем начальный текущий размер
                
                // Инициализируем масштаб объекта в 1.0 (оригинальный размер)
                container.scale.set(1, 1, 1);
                
                console.log(`Модель ${modelName} загружена с размерами: ${container.userData.realWidth.toFixed(2)}×${container.userData.realHeight.toFixed(2)}×${container.userData.realDepth.toFixed(2)}м`);
                
                // Проверяем, требуется ли конвертация размерности из мм в м
                const wasConverted = autoConvertUnits(container);
                if (wasConverted) {
                    console.log(`Модель ${modelName}: выполнена конвертация из мм в м. Новые размеры: ${container.userData.realWidth.toFixed(2)}×${container.userData.realHeight.toFixed(2)}×${container.userData.realDepth.toFixed(2)}м`);
                }
                
                // Сохраняем исходную позицию и поворот (для возможного использования клавиши Esc)
                saveInitialPosition(container);
                
                // Добавляем объект в массив размещенных объектов
                placedObjects.push(container);
                
                // Проверяем все объекты на коллизии
                checkAllObjectsPositions();
                
                // Показываем уведомление, если есть коллизия
                if (container.userData.hasCollision) {
                    showNotification("Внимание! Обнаружено пересечение с другим объектом.", true);
                }
                
                // Автоматически показываем размеры модели при добавлении на площадку, если режим размерностей включён
                if (window.dimensionsVisible === true) {
                    addDimensionsToModel(container);
                    const dimensions = getModelDimensions(container);
                    if (dimensions) dimensions.show();
                }
                
                // После успешной загрузки модели обновляем видимость безопасных зон
                updateSafetyZonesVisibility();
            },
            // Обработчик загрузки (прогресс)
            (xhr) => {
                const percentComplete = (xhr.loaded / xhr.total) * 100;
                console.log(`Загрузка модели ${modelName}: ${percentComplete.toFixed(2)}%`);
            },
            // Обработчик ошибок
            (error) => {
                console.error(`Ошибка при загрузке модели ${modelName}:`, error);
                showNotification(`Ошибка загрузки модели ${modelName}`, true);
            }
        );
    } catch (error) {
        console.error(error.message);
        showNotification(error.message, true);
    }
}

/**
 * Удаляет объект из сцены и обновляет UI
 * @param {Object} container - Контейнер модели для удаления
 */
export function removeObject(container) {
    if (!container) return;
    
    // Импортируем функцию удаления размеров динамически
    import('./dimensionDisplay/index.js').then(module => {
        // Удаляем размеры модели перед удалением самой модели
        if (typeof module.removeModelDimensions === 'function') {
            console.log('Удаляем размеры модели:', container.name || container.uuid);
            module.removeModelDimensions(container);
        }
        
        // Удаляем объект из сцены
        scene.remove(container);
        
        // Удаляем объект из массива размещенных объектов
        const index = placedObjects.indexOf(container);
        if (index > -1) {
            placedObjects.splice(index, 1);
        }
        
        // Перепроверяем все объекты
        checkAllObjectsPositions();
    }).catch(error => {
        console.error('Ошибка при удалении размеров модели:', error);
        
        // Все равно удаляем объект и обновляем сцену
        scene.remove(container);
        
        const index = placedObjects.indexOf(container);
        if (index > -1) {
            placedObjects.splice(index, 1);
        }
        
        checkAllObjectsPositions();
    });
    
    // Дополнительно ищем и удаляем объекты размеров напрямую из сцены
    // Это резервный механизм, если динамический импорт не сработает
    if (container.uuid) {
        const dimensionsName = 'dimensions_' + container.uuid;
        scene.children.forEach(child => {
            if (child.name === dimensionsName) {
                console.log('Удаляем объект размеров напрямую из сцены:', child.name);
                scene.remove(child);
            }
        });
    }
}<|MERGE_RESOLUTION|>--- conflicted
+++ resolved
@@ -9,13 +9,10 @@
 import { saveInitialPosition } from './positionHelpers.js';
 import { scaleModelToSize, changeModelSize, autoConvertUnits } from './objectOperations.js';
 import { checkAndHighlightObject, checkAllObjectsPositions } from './collisionDetection.js';
-<<<<<<< HEAD
 import { showModelDimensions } from './dimensionDisplay/index.js';
 import { updateSafetyZonesVisibility } from '../core/safetyManager.js';
-=======
 import { addDimensionsToModel, getModelDimensions } from './dimensionDisplay/dimensionArrows.js';
 
->>>>>>> c746732d
 
 // Массив для хранения размещенных объектов
 export let placedObjects = [];
@@ -228,6 +225,9 @@
                     console.log(`Модель ${modelName}: выполнена конвертация из мм в м. Новые размеры: ${container.userData.realWidth.toFixed(2)}×${container.userData.realHeight.toFixed(2)}×${container.userData.realDepth.toFixed(2)}м`);
                 }
                 
+                // Выравниваем нижнюю грань по Y=0
+                alignObjectToGround(container);
+                
                 // Сохраняем исходную позицию и поворот (для возможного использования клавиши Esc)
                 saveInitialPosition(container);
                 
@@ -248,7 +248,7 @@
                     const dimensions = getModelDimensions(container);
                     if (dimensions) dimensions.show();
                 }
-                
+
                 // После успешной загрузки модели обновляем видимость безопасных зон
                 updateSafetyZonesVisibility();
             },
