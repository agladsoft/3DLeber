/**
 * Модуль для управления элементами интерфейса
 */
import { PLAYGROUND } from '../config.js';
import { 
    resetCameraView, 
    takeScreenshot, 
    toggleTopView 
} from '../scene.js';
import { 
    loadPlayground, 
    resizePlaygroundWithAnimation, 
    playgroundWidth, 
    playgroundLength 
} from '../playground.js';
import { checkAllObjectsPositions } from '../objects.js';
import { showNotification } from '../utils.js';
import { initializeNewSession } from '../models.js';
import { updateModelQuantityUI, saveQuantityToDatabase } from './dragAndDrop.js';
import { API_BASE_URL } from '../api/serverConfig.js'

/**
 * Инициализирует обработчики для элементов управления в интерфейсе
 */
export function initControlHandlers() {
    // Проверяем состояние загрузки страницы
    if (document.readyState === 'loading') {
        document.addEventListener("DOMContentLoaded", setupControlHandlers);
    } else {
        // Если DOMContentLoaded уже произошло
        setupControlHandlers();
    }
}

/**
 * Настраивает обработчики для элементов управления
 */
function setupControlHandlers() {
    // Устанавливаем обработчики для различных элементов управления
    setupScreenshotButton();
    setupPlaygroundSizeInputs();
    setupChangePlaygroundButton();
    setupResetViewButton();
    setupTopViewButton();
<<<<<<< HEAD
=======
    setupDimensionsButton();
>>>>>>> d3f7e80b
    setupPlaygroundButton();

    // Обработчик для кнопки удаления всех моделей
    const deleteAllBtn = document.getElementById('deleteAllModels');
    if (deleteAllBtn) {
        deleteAllBtn.onclick = async function() {
            try {
                // Получаем user_id и модели из models.json
                const response = await fetch('models.json');
                const data = await response.json();
                const userId = data.user_id;

                if (!userId) {
                    throw new Error('No user ID found');
                }

                // Получаем текущую сессию
                const sessionResponse = await fetch(`${API_BASE_URL}/session/${userId}`);
                if (!sessionResponse.ok) {
                    throw new Error('Failed to get session');
                }

                const { session } = await sessionResponse.json();
                const sessionData = session || { quantities: {}, placedObjects: [] };

                // Очищаем placedObjects в текущей сессии
                sessionData.placedObjects = [];

                // Сохраняем обновленную сессию перед удалением объектов
                const saveResponse = await fetch(`${API_BASE_URL}/session`, {
                    method: 'POST',
                    headers: {
                        'Content-Type': 'application/json',
                    },
                    body: JSON.stringify({ userId, sessionData }),
                });

                if (!saveResponse.ok) {
                    throw new Error('Failed to save session');
                }

                // Удаляем все объекты с площадки
            const module = await import('../objects.js');
            // Копируем массив, чтобы не было проблем при изменении во время итерации
            const objectsToDelete = [...module.placedObjects];
            
                // Удаляем все объекты с площадки, передавая флаг массового удаления
            for (const obj of objectsToDelete) {
                    module.removeObject(obj, true);
                }

                // Инициализируем новую сессию с моделями из JSON
                if (data.models && Array.isArray(data.models)) {
                    console.log('Reinitializing session with models:', data.models);
                    const newSessionData = await initializeNewSession(userId, data.models);
                    
                    // Обновляем количества в sessionStorage
                    if (newSessionData && newSessionData.quantities) {
                        Object.entries(newSessionData.quantities).forEach(([modelName, quantity]) => {
                            const items = document.querySelectorAll('.item');
                            items.forEach(item => {
                                if (item.getAttribute('data-model') === modelName) {
                                    updateModelQuantityUI(item, quantity);
                                    saveQuantityToDatabase(modelName, quantity);
                                }
                            });
                        });
                    }
                }

                console.log('All models removed and session reinitialized');
            } catch (error) {
                console.error('Error removing all models:', error);
                showNotification('Ошибка при удалении всех моделей', true);
            }
        };
    }
}

/**
 * Настраивает кнопку создания скриншота
 */
function setupScreenshotButton() {
    const screenshotButton = document.getElementById("saveScreenshot");
    if (screenshotButton) {
        screenshotButton.addEventListener("click", takeScreenshot);
    }
}

/**
 * Настраивает поля ввода размеров площадки
 */
function setupPlaygroundSizeInputs() {
    // Устанавливаем начальные значения в поля формы
    const widthInput = document.getElementById("playgroundWidth");
    const lengthInput = document.getElementById("playgroundLength");
    
    if (widthInput) widthInput.value = playgroundWidth.toFixed(2);
    if (lengthInput) lengthInput.value = playgroundLength.toFixed(2);
    
    // Обновляем статус с текущими размерами площадки
    updatePlaygroundStatusText();
    
    // Добавляем обработчики для предпросмотра размеров
    addSizePreviewHandlers(widthInput, lengthInput);
}

/**
 * Обновляет текст статуса площадки
 */
function updatePlaygroundStatusText() {
    const statusElement = document.getElementById("playgroundStatus");
    if (statusElement) {
        statusElement.textContent = `Площадка: ${playgroundWidth.toFixed(2)}м × ${playgroundLength.toFixed(2)}м`;
    }
}

/**
 * Добавляет обработчики для предпросмотра размеров
 * @param {HTMLInputElement} widthInput - Поле ввода ширины
 * @param {HTMLInputElement} lengthInput - Поле ввода длины
 */
function addSizePreviewHandlers(widthInput, lengthInput) {
    if (widthInput) {
        widthInput.addEventListener("input", (e) => {
            const value = parseFloat(e.target.value) || playgroundWidth;
            const widthLabel = document.getElementById("widthLabel");
            if (widthLabel) widthLabel.textContent = `${value}м`;
        });
    }
    
    if (lengthInput) {
        lengthInput.addEventListener("input", (e) => {
            const value = parseFloat(e.target.value) || playgroundLength;
            const lengthLabel = document.getElementById("lengthLabel");
            if (lengthLabel) lengthLabel.textContent = `${value}м`;
        });
    }
}

/**
 * Настраивает кнопку "Сменить площадку"
 */
function setupChangePlaygroundButton() {
    const changePlaygroundButton = document.getElementById("changePlayground");
    if (changePlaygroundButton) {
        changePlaygroundButton.addEventListener("click", async () => {
            try {
                // Импортируем функцию показа модального окна из модуля modal.js
                import('../modal.js').then(modalModule => {
                    if (typeof modalModule.showPlatformSelectModal === 'function') {
                        // Вызываем функцию показа модального окна
                        modalModule.showPlatformSelectModal();
                    } else {
                        console.error("Функция showPlatformSelectModal не найдена в модуле");
                        showNotification("Ошибка при открытии окна выбора площадки", true);
                    }
                }).catch(error => {
                    console.error("Ошибка при импорте модуля modal.js:", error);
                    showNotification("Ошибка при открытии окна выбора площадки", true);
                });
            } catch (error) {
                console.error("Ошибка при открытии модального окна:", error);
                showNotification("Не удалось открыть окно выбора площадки", true);
            }
        });
    }
}

/**
 * Настраивает кнопку сброса вида
 */
function setupResetViewButton() {
    const resetViewButton = document.getElementById("resetView");
    if (resetViewButton) {
        resetViewButton.addEventListener("click", () => {
            resetCameraView(playgroundWidth, playgroundLength);
        });
    }
}

/**
 * Настраивает кнопку вида сверху
 */
function setupTopViewButton() {
    // Находим кнопку вида сверху
    let topViewButton = document.getElementById("topView");
    if (!topViewButton) {
        console.error("Кнопка вида сверху не найдена в DOM! Проверяем еще раз...");
        
        // Пробуем найти повторно через небольшую задержку
        setTimeout(() => {
            topViewButton = document.getElementById("topView");
            if (topViewButton) {
                console.log("Кнопка найдена после задержки, настраиваем...");
                initializeTopViewButton(topViewButton);
            } else {
                console.error("Кнопка вида сверху не найдена даже после повторной попытки!");
            }
        }, 500);
    } else {
        console.log("Кнопка вида сверху найдена, настраиваем...");
        initializeTopViewButton(topViewButton);
    }
}

/**
 * Инициализирует кнопку вида сверху
 * @param {HTMLElement} button - Кнопка вида сверху
 */
function initializeTopViewButton(button) {
    // Принудительно сбрасываем все стили и классы
    button.className = ""; // Сбрасываем все классы
    
    button.textContent = "🔝 Вид сверху";
    
    // Создаем новый обработчик клика и удаляем старые, если они были
    button.replaceWith(button.cloneNode(true));
    
    // Получаем заново кнопку после клонирования
    const freshButton = document.getElementById("topView");
    
    freshButton.addEventListener("click", () => {
        console.log("Нажата кнопка вида сверху");
        console.log("Текущие размеры площадки:", playgroundWidth, "x", playgroundLength);
        
        try {
            // Переключаем режим и получаем новое состояние
            const isActive = toggleTopView(playgroundWidth, playgroundLength);
            console.log("Новое состояние вида сверху:", isActive);
            
            // Форсируем рендеринг и обновление DOM
            requestAnimationFrame(() => {
                updateTopViewButtonStyle(freshButton, isActive);
            });
        } catch (error) {
            console.error("Ошибка при переключении режима вида сверху:", error);
            showNotification("Ошибка при активации вида сверху", true);
        }
    });
    
    console.log("Кнопка вида сверху настроена успешно");
}

/**
 * Обновляет стиль кнопки вида сверху
 * @param {HTMLElement} button - Кнопка
 * @param {Boolean} isActive - Активен ли режим вид сверху
 */
function updateTopViewButtonStyle(button, isActive) {
    if (isActive) {
        // Устанавливаем красный стиль для активного режима
        console.log("Устанавливаем красный стиль кнопки");
        button.textContent = "Выйти из вида сверху";
        button.setAttribute("style", activeStyles);
        button.classList.add("active");
    } else {
        // Устанавливаем зеленый стиль для неактивного режима
        console.log("Устанавливаем зеленый стиль кнопки");
        button.textContent = "🔝 Вид сверху";
        button.setAttribute("style", inactiveStyles);
        button.classList.remove("active");
    }
    
    console.log("Стиль кнопки обновлен:", button.style.backgroundColor);
}

/**
 * Проверяет, что размер в допустимом диапазоне
 * @param {Number} size - Размер для проверки
 * @returns {Boolean} true, если размер допустим
 */
function isValidSize(size) {
    return size >= PLAYGROUND.minSize && size <= PLAYGROUND.maxSize;
}

/**
 * Настраивает кнопку изменения параметров площадки
 */
function setupPlaygroundButton() {
    const playgroundButton = document.getElementById('playgroundButton');
    const colorPicker = document.getElementById('playgroundColorPicker');
    const colorSquares = colorPicker ? colorPicker.querySelectorAll('.color-square') : [];
    
    if (!playgroundButton || !colorPicker) return;
    
    // Отмечаем текущий выбранный цвет
    updateSelectedColorSquare();
    
    // Обработчик нажатия на кнопку площадки
    playgroundButton.onclick = function() {
        // Просто показываем/скрываем цветовой набор
        colorPicker.classList.toggle('hidden');
        updateSelectedColorSquare();
    };

    // Обработчики нажатия на цветные квадратики
    colorSquares.forEach(square => {
        square.addEventListener('click', async function() {
            // Получаем выбранный цвет
            const selectedColor = this.getAttribute('data-color');
            
            // Снимаем выделение с других квадратиков
            colorSquares.forEach(s => s.classList.remove('selected'));
            
            // Выделяем выбранный квадратик
            this.classList.add('selected');
            
            // Сохраняем выбранный цвет в глобальной переменной
            window.selectedPlaygroundColor = selectedColor;
            
            // Показываем индикатор загрузки
            const loadingOverlay = document.getElementById('loadingOverlay');
            if (loadingOverlay) {
                loadingOverlay.classList.remove('hidden');
                window.isLoading = true;
            }

<<<<<<< HEAD
            try {
                // Импортируем модуль загрузки площадки
                const playgroundModule = await import('../playground.js');
                
                // Получаем текущие размеры площадки
                const width = window.selectedPlaygroundWidth || playgroundModule.playgroundWidth || 10;
                const length = window.selectedPlaygroundLength || playgroundModule.playgroundLength || 10;
                
                // Сохраняем параметры площадки в сессии
                await playgroundModule.savePlaygroundParameters('basketball_court.glb', width, length, selectedColor);
                
                // Загружаем новую площадку с теми же размерами, но с новым цветом
                await playgroundModule.loadPlayground('basketball_court.glb', width, length, selectedColor);
                
                console.log('Цвет площадки изменен на:', selectedColor);
                
                // Скрываем выбор цвета после выбора
                colorPicker.classList.add('hidden');
            } catch (error) {
                console.error('Ошибка при изменении цвета площадки:', error);
            } finally {
                // Скрываем индикатор загрузки
                if (loadingOverlay) {
                    setTimeout(() => {
                        loadingOverlay.classList.add('hidden');
                        window.isLoading = false;
                    }, 500);
                }
            }
        });
    });
=======
    dimensionsButton.onclick = async function() {
        window.dimensionsVisible = !window.dimensionsVisible;
        
        if (window.dimensionsVisible) {
            // Для всех объектов на сцене добавляем размеры, если их нет
            if (Array.isArray(placedObjects)) {
                placedObjects.forEach(obj => addDimensionsToModel(obj));
            }
            showAllDimensions();
        } else {
            hideAllDimensions();
        }
        
        updateDimensionsButtonStyle(dimensionsButton, window.dimensionsVisible);
    };
}
>>>>>>> d3f7e80b

    // Функция для обновления выделения текущего цвета
    function updateSelectedColorSquare() {
        const currentColor = window.selectedPlaygroundColor || 'серый';
        colorSquares.forEach(square => {
            square.classList.remove('selected');
            if (square.getAttribute('data-color') === currentColor) {
                square.classList.add('selected');
            }
        });
    }
<<<<<<< HEAD
}
=======
}

/**
 * Настраивает кнопку изменения параметров площадки
 */
function setupPlaygroundButton() {
    const playgroundButton = document.getElementById('playgroundButton');
    const playgroundSettings = document.getElementById('playgroundSettings');
    const colorPicker = document.getElementById('playgroundColorPicker');
    const colorSquares = colorPicker ? colorPicker.querySelectorAll('.color-square') : [];
    
    // Элементы управления размерами
    const widthSlider = document.getElementById('widthSlider');
    const lengthSlider = document.getElementById('lengthSlider');
    const widthInput = document.getElementById('widthInput');
    const lengthInput = document.getElementById('lengthInput');
    const applyButton = document.getElementById('applyPlaygroundSize');
    
    // Функция для валидации и форматирования ввода
    const validateAndFormatInput = (value) => {
        // Удаляем все нецифровые символы
        let num = value.replace(/\D/g, '');
        // Ограничиваем значение от 5 до 100
        num = Math.min(Math.max(parseInt(num) || 5, 5), 100);
        return num;
    };
    
    if (!playgroundButton || !playgroundSettings) return;
    
    // Скрываем панель настроек по умолчанию
    playgroundSettings.classList.add('hidden');
    // Добавляем также inline стиль для гарантии скрытия
    playgroundSettings.style.display = 'none';
    
    console.log('Элементы управления площадкой скрыты по умолчанию');
    
    // Инициализация текущих значений размеров площадки
    window.selectedPlaygroundWidth = window.selectedPlaygroundWidth || 10;
    window.selectedPlaygroundLength = window.selectedPlaygroundLength || 10;
    
    // Установка начальных значений для полей ввода и ползунков
    if (widthSlider && widthInput) {
        widthSlider.value = window.selectedPlaygroundWidth;
        widthInput.value = window.selectedPlaygroundWidth;
    }
    
    if (lengthSlider && lengthInput) {
        lengthSlider.value = window.selectedPlaygroundLength;
        lengthInput.value = window.selectedPlaygroundLength;
    }
    
    // Отмечаем текущий выбранный цвет
    updateSelectedColorSquare();
    
    // Обработчик нажатия на кнопку площадки
    playgroundButton.onclick = function() {
        // Показываем/скрываем панель настроек площадки
        playgroundSettings.classList.toggle('hidden');
        
        // Переключаем стиль display
        if (playgroundSettings.classList.contains('hidden')) {
            playgroundSettings.style.display = 'none';
        } else {
            playgroundSettings.style.display = 'block';
        }
        
        // Обновляем значения полей ввода при открытии панели
        if (!playgroundSettings.classList.contains('hidden')) {
            if (widthInput) widthInput.value = widthSlider ? widthSlider.value : window.selectedPlaygroundWidth;
            if (lengthInput) lengthInput.value = lengthSlider ? lengthSlider.value : window.selectedPlaygroundLength;
        }
        
        console.log('Элементы управления площадкой показаны');
    };
    
    // Функция для применения новых размеров площадки
    const applyPlaygroundSize = async (newWidth, newLength) => {
        // Проверка на изменение размеров
        if (window.selectedPlaygroundWidth === newWidth && window.selectedPlaygroundLength === newLength) {
            return; // Размеры не изменились, ничего не делаем
        }
        
        // Сохраняем новые размеры
        window.selectedPlaygroundWidth = newWidth;
        window.selectedPlaygroundLength = newLength;
        
        // Получаем текущий цвет
        const currentColor = window.selectedPlaygroundColor || 'серый';
        
        try {
            // Импортируем модуль загрузки площадки
            const playgroundModule = await import('../playground.js');
            
            // Загружаем новую площадку с новыми размерами
            await playgroundModule.loadPlayground('basketball_court.glb', newWidth, newLength, currentColor);
            
            console.log(`Размеры площадки изменены: ширина=${newWidth}м, длина=${newLength}м`);
        } catch (error) {
            console.error('Ошибка при изменении размеров площадки:', error);
        }
    };
    
    // Функция для обновления значений и синхронизации полей
    function updateSizeValues(width, length) {
        // Валидируем значения
        const validWidth = Math.min(Math.max(parseInt(width) || 5, 5), 100);
        const validLength = Math.min(Math.max(parseInt(length) || 5, 5), 100);
        
        // Обновляем значения полей ввода
        if (widthInput) widthInput.value = validWidth;
        if (lengthInput) lengthInput.value = validLength;
        
        // Обновляем значения ползунков
        if (widthSlider) widthSlider.value = validWidth;
        if (lengthSlider) lengthSlider.value = validLength;
        
        // Возвращаем обновленные значения
        return { width: validWidth, length: validLength };
    }
    
    // Обработчики для полей ввода ширины
    if (widthInput) {
        // При изменении значения в поле ввода
        widthInput.addEventListener('input', function() {
            // Валидируем ввод в реальном времени
            const value = validateAndFormatInput(this.value);
            this.value = value;
            if (widthSlider) widthSlider.value = value;
        });
        
        // При потере фокуса или нажатии Enter применяем изменения
        widthInput.addEventListener('change', function() {
            const newWidth = validateAndFormatInput(this.value);
            const newLength = lengthInput ? validateAndFormatInput(lengthInput.value) : 10;
            const values = updateSizeValues(newWidth, newLength);
            applyPlaygroundSize(values.width, values.length);
        });
    }
    
    // Обработчики для полей ввода длины
    if (lengthInput) {
        // При изменении значения в поле ввода
        lengthInput.addEventListener('input', function() {
            // Валидируем ввод в реальном времени
            const value = validateAndFormatInput(this.value);
            this.value = value;
            if (lengthSlider) lengthSlider.value = value;
        });
        
        // При потере фокуса или нажатии Enter применяем изменения
        lengthInput.addEventListener('change', function() {
            const newWidth = widthInput ? validateAndFormatInput(widthInput.value) : 10;
            const newLength = validateAndFormatInput(this.value);
            const values = updateSizeValues(newWidth, newLength);
            applyPlaygroundSize(values.width, values.length);
        });
    }
    
    // Обработчики для ползунков
    if (widthSlider) {
        // Обновляем значение в поле ввода при перемещении ползунка
        widthSlider.addEventListener('input', function() {
            if (widthInput) widthInput.value = this.value;
        });
        
        // Применяем новый размер при отпускании ползунка
        widthSlider.addEventListener('change', function() {
            const newWidth = parseInt(this.value);
            const newLength = lengthSlider ? parseInt(lengthSlider.value) : 10;
            updateSizeValues(newWidth, newLength);
            applyPlaygroundSize(newWidth, newLength);
        });
    }
    
    if (lengthSlider) {
        // Обновляем значение в поле ввода при перемещении ползунка
        lengthSlider.addEventListener('input', function() {
            if (lengthInput) lengthInput.value = this.value;
        });
        
        // Применяем новый размер при отпускании ползунка
        lengthSlider.addEventListener('change', function() {
            const newWidth = widthSlider ? parseInt(widthSlider.value) : 10;
            const newLength = parseInt(this.value);
            updateSizeValues(newWidth, newLength);
            applyPlaygroundSize(newWidth, newLength);
        });
    }
    
    // Обработчики нажатия на цветные квадратики
    colorSquares.forEach(square => {
        square.addEventListener('click', async function() {
            // Получаем выбранный цвет
            const selectedColor = this.getAttribute('data-color');
            
            // Снимаем выделение с других квадратиков
            colorSquares.forEach(s => s.classList.remove('selected'));
            
            // Выделяем выбранный квадратик
            this.classList.add('selected');
            
            // Сохраняем выбранный цвет в глобальной переменной
            window.selectedPlaygroundColor = selectedColor;
            
            try {
                // Импортируем модуль загрузки площадки
                const playgroundModule = await import('../playground.js');
                
                // Получаем текущие размеры площадки
                const width = window.selectedPlaygroundWidth || 10;
                const length = window.selectedPlaygroundLength || 10;
                
                // Загружаем новую площадку с теми же размерами, но с новым цветом
                await playgroundModule.loadPlayground('basketball_court.glb', width, length, selectedColor);
                
                console.log('Цвет площадки изменен на:', selectedColor);
            } catch (error) {
                console.error('Ошибка при изменении цвета площадки:', error);
            }
        });
    });
    
    // Функция для обновления выделения текущего цвета
    function updateSelectedColorSquare() {
        const currentColor = window.selectedPlaygroundColor || 'серый';
        colorSquares.forEach(square => {
            square.classList.remove('selected');
            if (square.getAttribute('data-color') === currentColor) {
                square.classList.add('selected');
            }
        });
    }
}
>>>>>>> d3f7e80b
<|MERGE_RESOLUTION|>--- conflicted
+++ resolved
@@ -42,11 +42,8 @@
     setupChangePlaygroundButton();
     setupResetViewButton();
     setupTopViewButton();
-<<<<<<< HEAD
-=======
+    setupPlaygroundButton();
     setupDimensionsButton();
->>>>>>> d3f7e80b
-    setupPlaygroundButton();
 
     // Обработчик для кнопки удаления всех моделей
     const deleteAllBtn = document.getElementById('deleteAllModels');
@@ -91,7 +88,7 @@
             const module = await import('../objects.js');
             // Копируем массив, чтобы не было проблем при изменении во время итерации
             const objectsToDelete = [...module.placedObjects];
-            
+
                 // Удаляем все объекты с площадки, передавая флаг массового удаления
             for (const obj of objectsToDelete) {
                     module.removeObject(obj, true);
@@ -101,7 +98,7 @@
                 if (data.models && Array.isArray(data.models)) {
                     console.log('Reinitializing session with models:', data.models);
                     const newSessionData = await initializeNewSession(userId, data.models);
-                    
+
                     // Обновляем количества в sessionStorage
                     if (newSessionData && newSessionData.quantities) {
                         Object.entries(newSessionData.quantities).forEach(([modelName, quantity]) => {
@@ -260,7 +257,7 @@
     // Принудительно сбрасываем все стили и классы
     button.className = ""; // Сбрасываем все классы
     
-    button.textContent = "🔝 Вид сверху";
+    button.textContent = "🔝 Вид сверху (сетка 1×1м)";
     
     // Создаем новый обработчик клика и удаляем старые, если они были
     button.replaceWith(button.cloneNode(true));
@@ -305,7 +302,7 @@
     } else {
         // Устанавливаем зеленый стиль для неактивного режима
         console.log("Устанавливаем зеленый стиль кнопки");
-        button.textContent = "🔝 Вид сверху";
+        button.textContent = "🔝 Вид сверху (сетка 1×1м)";
         button.setAttribute("style", inactiveStyles);
         button.classList.remove("active");
     }
@@ -325,16 +322,41 @@
 /**
  * Настраивает кнопку изменения параметров площадки
  */
+function setupDimensionsButton() {
+    const dimensionsButton = document.getElementById('toggleDimensions');
+    if (!dimensionsButton) return;
+
+    // Устанавливаем начальное состояние
+    if (typeof window.dimensionsVisible === 'undefined') {
+        window.dimensionsVisible = false;
+    }
+
+    updateDimensionsButtonStyle(dimensionsButton, window.dimensionsVisible);
+
+    dimensionsButton.onclick = async function() {
+        window.dimensionsVisible = !window.dimensionsVisible;
+
+        if (window.dimensionsVisible) {
+            // Для всех объектов на сцене добавляем размеры, если их нет
+            if (Array.isArray(placedObjects)) {
+                placedObjects.forEach(obj => addDimensionsToModel(obj));
+            }
+            showAllDimensions();
+        } else {
+            hideAllDimensions();
+        }
+
+        updateDimensionsButtonStyle(dimensionsButton, window.dimensionsVisible);
 function setupPlaygroundButton() {
     const playgroundButton = document.getElementById('playgroundButton');
     const colorPicker = document.getElementById('playgroundColorPicker');
     const colorSquares = colorPicker ? colorPicker.querySelectorAll('.color-square') : [];
-    
+
     if (!playgroundButton || !colorPicker) return;
-    
+
     // Отмечаем текущий выбранный цвет
     updateSelectedColorSquare();
-    
+
     // Обработчик нажатия на кнопку площадки
     playgroundButton.onclick = function() {
         // Просто показываем/скрываем цветовой набор
@@ -347,16 +369,16 @@
         square.addEventListener('click', async function() {
             // Получаем выбранный цвет
             const selectedColor = this.getAttribute('data-color');
-            
+
             // Снимаем выделение с других квадратиков
             colorSquares.forEach(s => s.classList.remove('selected'));
-            
+
             // Выделяем выбранный квадратик
             this.classList.add('selected');
-            
+
             // Сохраняем выбранный цвет в глобальной переменной
             window.selectedPlaygroundColor = selectedColor;
-            
+
             // Показываем индикатор загрузки
             const loadingOverlay = document.getElementById('loadingOverlay');
             if (loadingOverlay) {
@@ -364,23 +386,22 @@
                 window.isLoading = true;
             }
 
-<<<<<<< HEAD
             try {
                 // Импортируем модуль загрузки площадки
                 const playgroundModule = await import('../playground.js');
-                
+
                 // Получаем текущие размеры площадки
                 const width = window.selectedPlaygroundWidth || playgroundModule.playgroundWidth || 10;
                 const length = window.selectedPlaygroundLength || playgroundModule.playgroundLength || 10;
-                
+
                 // Сохраняем параметры площадки в сессии
                 await playgroundModule.savePlaygroundParameters('basketball_court.glb', width, length, selectedColor);
-                
+
                 // Загружаем новую площадку с теми же размерами, но с новым цветом
                 await playgroundModule.loadPlayground('basketball_court.glb', width, length, selectedColor);
-                
+
                 console.log('Цвет площадки изменен на:', selectedColor);
-                
+
                 // Скрываем выбор цвета после выбора
                 colorPicker.classList.add('hidden');
             } catch (error) {
@@ -396,39 +417,6 @@
             }
         });
     });
-=======
-    dimensionsButton.onclick = async function() {
-        window.dimensionsVisible = !window.dimensionsVisible;
-        
-        if (window.dimensionsVisible) {
-            // Для всех объектов на сцене добавляем размеры, если их нет
-            if (Array.isArray(placedObjects)) {
-                placedObjects.forEach(obj => addDimensionsToModel(obj));
-            }
-            showAllDimensions();
-        } else {
-            hideAllDimensions();
-        }
-        
-        updateDimensionsButtonStyle(dimensionsButton, window.dimensionsVisible);
-    };
-}
->>>>>>> d3f7e80b
-
-    // Функция для обновления выделения текущего цвета
-    function updateSelectedColorSquare() {
-        const currentColor = window.selectedPlaygroundColor || 'серый';
-        colorSquares.forEach(square => {
-            square.classList.remove('selected');
-            if (square.getAttribute('data-color') === currentColor) {
-                square.classList.add('selected');
-            }
-        });
-    }
-<<<<<<< HEAD
-}
-=======
-}
 
 /**
  * Настраивает кнопку изменения параметров площадки
@@ -438,14 +426,14 @@
     const playgroundSettings = document.getElementById('playgroundSettings');
     const colorPicker = document.getElementById('playgroundColorPicker');
     const colorSquares = colorPicker ? colorPicker.querySelectorAll('.color-square') : [];
-    
+
     // Элементы управления размерами
     const widthSlider = document.getElementById('widthSlider');
     const lengthSlider = document.getElementById('lengthSlider');
     const widthInput = document.getElementById('widthInput');
     const lengthInput = document.getElementById('lengthInput');
     const applyButton = document.getElementById('applyPlaygroundSize');
-    
+
     // Функция для валидации и форматирования ввода
     const validateAndFormatInput = (value) => {
         // Удаляем все нецифровые символы
@@ -454,100 +442,100 @@
         num = Math.min(Math.max(parseInt(num) || 5, 5), 100);
         return num;
     };
-    
+
     if (!playgroundButton || !playgroundSettings) return;
-    
+
     // Скрываем панель настроек по умолчанию
     playgroundSettings.classList.add('hidden');
     // Добавляем также inline стиль для гарантии скрытия
     playgroundSettings.style.display = 'none';
-    
+
     console.log('Элементы управления площадкой скрыты по умолчанию');
-    
+
     // Инициализация текущих значений размеров площадки
     window.selectedPlaygroundWidth = window.selectedPlaygroundWidth || 10;
     window.selectedPlaygroundLength = window.selectedPlaygroundLength || 10;
-    
+
     // Установка начальных значений для полей ввода и ползунков
     if (widthSlider && widthInput) {
         widthSlider.value = window.selectedPlaygroundWidth;
         widthInput.value = window.selectedPlaygroundWidth;
     }
-    
+
     if (lengthSlider && lengthInput) {
         lengthSlider.value = window.selectedPlaygroundLength;
         lengthInput.value = window.selectedPlaygroundLength;
     }
-    
+
     // Отмечаем текущий выбранный цвет
     updateSelectedColorSquare();
-    
+
     // Обработчик нажатия на кнопку площадки
     playgroundButton.onclick = function() {
         // Показываем/скрываем панель настроек площадки
         playgroundSettings.classList.toggle('hidden');
-        
+
         // Переключаем стиль display
         if (playgroundSettings.classList.contains('hidden')) {
             playgroundSettings.style.display = 'none';
         } else {
             playgroundSettings.style.display = 'block';
         }
-        
+
         // Обновляем значения полей ввода при открытии панели
         if (!playgroundSettings.classList.contains('hidden')) {
             if (widthInput) widthInput.value = widthSlider ? widthSlider.value : window.selectedPlaygroundWidth;
             if (lengthInput) lengthInput.value = lengthSlider ? lengthSlider.value : window.selectedPlaygroundLength;
         }
-        
+
         console.log('Элементы управления площадкой показаны');
     };
-    
+
     // Функция для применения новых размеров площадки
     const applyPlaygroundSize = async (newWidth, newLength) => {
         // Проверка на изменение размеров
         if (window.selectedPlaygroundWidth === newWidth && window.selectedPlaygroundLength === newLength) {
             return; // Размеры не изменились, ничего не делаем
         }
-        
+
         // Сохраняем новые размеры
         window.selectedPlaygroundWidth = newWidth;
         window.selectedPlaygroundLength = newLength;
-        
+
         // Получаем текущий цвет
         const currentColor = window.selectedPlaygroundColor || 'серый';
-        
+
         try {
             // Импортируем модуль загрузки площадки
             const playgroundModule = await import('../playground.js');
-            
+
             // Загружаем новую площадку с новыми размерами
             await playgroundModule.loadPlayground('basketball_court.glb', newWidth, newLength, currentColor);
-            
+
             console.log(`Размеры площадки изменены: ширина=${newWidth}м, длина=${newLength}м`);
         } catch (error) {
             console.error('Ошибка при изменении размеров площадки:', error);
         }
     };
-    
+
     // Функция для обновления значений и синхронизации полей
     function updateSizeValues(width, length) {
         // Валидируем значения
         const validWidth = Math.min(Math.max(parseInt(width) || 5, 5), 100);
         const validLength = Math.min(Math.max(parseInt(length) || 5, 5), 100);
-        
+
         // Обновляем значения полей ввода
         if (widthInput) widthInput.value = validWidth;
         if (lengthInput) lengthInput.value = validLength;
-        
+
         // Обновляем значения ползунков
         if (widthSlider) widthSlider.value = validWidth;
         if (lengthSlider) lengthSlider.value = validLength;
-        
+
         // Возвращаем обновленные значения
         return { width: validWidth, length: validLength };
     }
-    
+
     // Обработчики для полей ввода ширины
     if (widthInput) {
         // При изменении значения в поле ввода
@@ -557,7 +545,7 @@
             this.value = value;
             if (widthSlider) widthSlider.value = value;
         });
-        
+
         // При потере фокуса или нажатии Enter применяем изменения
         widthInput.addEventListener('change', function() {
             const newWidth = validateAndFormatInput(this.value);
@@ -566,7 +554,7 @@
             applyPlaygroundSize(values.width, values.length);
         });
     }
-    
+
     // Обработчики для полей ввода длины
     if (lengthInput) {
         // При изменении значения в поле ввода
@@ -576,7 +564,7 @@
             this.value = value;
             if (lengthSlider) lengthSlider.value = value;
         });
-        
+
         // При потере фокуса или нажатии Enter применяем изменения
         lengthInput.addEventListener('change', function() {
             const newWidth = widthInput ? validateAndFormatInput(widthInput.value) : 10;
@@ -585,14 +573,14 @@
             applyPlaygroundSize(values.width, values.length);
         });
     }
-    
+
     // Обработчики для ползунков
     if (widthSlider) {
         // Обновляем значение в поле ввода при перемещении ползунка
         widthSlider.addEventListener('input', function() {
             if (widthInput) widthInput.value = this.value;
         });
-        
+
         // Применяем новый размер при отпускании ползунка
         widthSlider.addEventListener('change', function() {
             const newWidth = parseInt(this.value);
@@ -601,13 +589,13 @@
             applyPlaygroundSize(newWidth, newLength);
         });
     }
-    
+
     if (lengthSlider) {
         // Обновляем значение в поле ввода при перемещении ползунка
         lengthSlider.addEventListener('input', function() {
             if (lengthInput) lengthInput.value = this.value;
         });
-        
+
         // Применяем новый размер при отпускании ползунка
         lengthSlider.addEventListener('change', function() {
             const newWidth = widthSlider ? parseInt(widthSlider.value) : 10;
@@ -616,40 +604,40 @@
             applyPlaygroundSize(newWidth, newLength);
         });
     }
-    
+
     // Обработчики нажатия на цветные квадратики
     colorSquares.forEach(square => {
         square.addEventListener('click', async function() {
             // Получаем выбранный цвет
             const selectedColor = this.getAttribute('data-color');
-            
+
             // Снимаем выделение с других квадратиков
             colorSquares.forEach(s => s.classList.remove('selected'));
-            
+
             // Выделяем выбранный квадратик
             this.classList.add('selected');
-            
+
             // Сохраняем выбранный цвет в глобальной переменной
             window.selectedPlaygroundColor = selectedColor;
-            
+
             try {
                 // Импортируем модуль загрузки площадки
                 const playgroundModule = await import('../playground.js');
-                
+
                 // Получаем текущие размеры площадки
                 const width = window.selectedPlaygroundWidth || 10;
                 const length = window.selectedPlaygroundLength || 10;
-                
+
                 // Загружаем новую площадку с теми же размерами, но с новым цветом
                 await playgroundModule.loadPlayground('basketball_court.glb', width, length, selectedColor);
-                
+
                 console.log('Цвет площадки изменен на:', selectedColor);
             } catch (error) {
                 console.error('Ошибка при изменении цвета площадки:', error);
             }
         });
     });
-    
+
     // Функция для обновления выделения текущего цвета
     function updateSelectedColorSquare() {
         const currentColor = window.selectedPlaygroundColor || 'серый';
@@ -660,5 +648,4 @@
             }
         });
     }
-}
->>>>>>> d3f7e80b
+}