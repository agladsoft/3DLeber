--- conflicted
+++ resolved
@@ -11,35 +11,9 @@
 import { createDimensionGrid } from '../scene/gridManager.js';
 
 /**
-<<<<<<< HEAD
- * Создает простую площадку в виде плоскости, если не удалось загрузить модель
- * @param {Number} width - Ширина площадки
- * @param {Number} length - Длина площадки 
- * @param {String} color - Цвет площадки (серый, черный, зеленый, коричневый)
- */
-export function createSimplePlayground(width, length, color = 'серый') {
-    console.log('Запущена функция createSimplePlayground');
-    console.log('Текущие значения: ground =', ground, 'groundMesh =', groundMesh);
-    console.log('Создаем простую площадку с размерами:', width, 'x', length);
-    try {
-        // Создаем геометрию прямоугольной площадки с установленными размерами
-        const planeGeometry = new THREE.PlaneGeometry(width, length);
-        console.log('Создана геометрия плоскости');
-        // Создаем материал для плоскости (с текстурой)
-        const planeMaterial = createGroundMaterial(width, length, color);
-        console.log('Создан материал для плоскости');
-        // Создаем меш плоскости
-        const plane = new THREE.Mesh(planeGeometry, planeMaterial);
-        console.log('Создан меш плоскости:', plane);
-        // Настраиваем плоскость
-        setupSimplePlayground(plane, width, length);
-        console.log('Простая площадка успешно создана и добавлена в сцену');
-        console.log('После создания: ground =', ground, 'groundMesh =', groundMesh);
-        return plane;
-=======
  * Создает основную площадку для размещения моделей и зеленый фон
  * @param {Number} width - Ширина площадки
- * @param {Number} length - Длина площадки 
+ * @param {Number} length - Длина площадки
  * @param {String} color - Цвет площадки (серый, черный, зеленый, коричневый)
  * @returns {THREE.Mesh} Созданная основная площадка
  */
@@ -48,24 +22,23 @@
     try {
         // Удаляем предыдущие площадки
         removeExistingPlaygrounds();
-        
+
         // 1. Создаем зеленый фон с окружностью
         const greenBackground = createGreenBackground(width, length);
-        
+
         // 2. Создаем основную площадку
         const mainSurface = createMainSurface(width, length, color);
-        
+
         // Обновляем текстовый статус и метки
         updatePlaygroundLabels(width, length);
-        
+
         // Проверяем, активен ли режим вида сверху для отображения сетки
         if (window.app && window.app.isTopViewActive) {
             createDimensionGrid(width, length, color, true);
         }
-        
+
         console.log('Площадка успешно создана и добавлена в сцену');
         return mainSurface;
->>>>>>> d3f7e80b
     } catch (error) {
         console.error('Ошибка при создании площадки:', error);
         throw error;
@@ -73,163 +46,16 @@
 }
 
 /**
-<<<<<<< HEAD
- * Создает материал для простой площадки
- * @param {Number} width - Ширина площадки
- * @param {Number} length - Длина площадки
- * @param {String} color - Цвет площадки (серый, черный, зеленый, коричневый)
- * @returns {THREE.Material} Материал для площадки
- */
-function createGroundMaterial(width, length, color = 'серый') {
-    // Создаем загрузчик текстур
-    const textureLoader = new THREE.TextureLoader();
-    
-    try {
-        // Загружаем текстуру травы из папки textures/grass
-        console.log('Загружаем текстуру травы для площадки');
-        
-        // Основная текстура травы
-        const grassTexture = textureLoader.load('textures/grass/grass_texture.jpg');
-        
-        // Пробуем загрузить нормаль-маппинг для объемности
-        const normalTexture = textureLoader.load('textures/grass/grass_normal.jpg');
-        
-        // Также можно использовать основную текстуру травы
-        const grassMainTexture = textureLoader.load('textures/grass.jpg');
-        
-        // Настраиваем повторение текстур в зависимости от размера площадки
-        // Более крупное повторение для большой площадки
-        const repeats = Math.max(2, Math.max(width, length) / 3);
-        
-        // Настраиваем все текстуры
-        [grassTexture, normalTexture, grassMainTexture].forEach(texture => {
-            if (texture) {
-                texture.wrapS = THREE.RepeatWrapping;
-                texture.wrapT = THREE.RepeatWrapping;
-                texture.repeat.set(repeats, repeats);
-                texture.anisotropy = 16; // Улучшает качество при наклонных углах
-            }
-        });
-        
-        // Создаем программную текстуру бетона
-        const canvas = document.createElement('canvas');
-        canvas.width = 512;
-        canvas.height = 512;
-        const ctx = canvas.getContext('2d');
-        
-        // Заполняем фон серым цветом
-        ctx.fillStyle = '#9E9E9E'; // Средний серый
-        ctx.fillRect(0, 0, canvas.width, canvas.height);
-        
-        // Добавляем текстуру бетона - мелкие шумы и трещины
-        ctx.fillStyle = '#8D8D8D'; // Темно-серый для теней
-        
-        // Добавляем мелкие пятна для текстуры бетона
-        for (let i = 0; i < 5000; i++) {
-            const x = Math.random() * canvas.width;
-            const y = Math.random() * canvas.height;
-            const radius = Math.random() * 2 + 0.5;
-            ctx.beginPath();
-            ctx.arc(x, y, radius, 0, Math.PI * 2);
-            ctx.fill();
-        }
-        
-        // Добавляем несколько трещин
-        ctx.strokeStyle = '#7D7D7D';
-        ctx.lineWidth = 0.5;
-        for (let i = 0; i < 50; i++) {
-            const x1 = Math.random() * canvas.width;
-            const y1 = Math.random() * canvas.height;
-            const length = Math.random() * 30 + 5;
-            const angle = Math.random() * Math.PI * 2;
-            
-            ctx.beginPath();
-            ctx.moveTo(x1, y1);
-            ctx.lineTo(x1 + Math.cos(angle) * length, y1 + Math.sin(angle) * length);
-            ctx.stroke();
-        }
-        
-        // Создаем текстуру из канваса
-        const concreteTexture = new THREE.CanvasTexture(canvas);
-        concreteTexture.wrapS = THREE.RepeatWrapping;
-        concreteTexture.wrapT = THREE.RepeatWrapping;
-        concreteTexture.repeat.set(repeats/2, repeats/2); // Более крупное повторение
-        concreteTexture.anisotropy = 16;
-        
-        // Определяем цвет площадки в зависимости от выбора пользователя
-        let groundColor;
-        let groundRoughness = 0.85;
-        let groundMetalness = 0.05;
-        
-        switch(color.toLowerCase()) {
-            case 'черный':
-                groundColor = 0x222222; // Чёрный
-                break;
-            case 'зеленый':
-                groundColor = 0x2E7D32; // Зелёный
-                groundRoughness = 0.75;
-                break;
-            case 'коричневый':
-                groundColor = 0x5D4037; // Коричневый
-                break;
-            case 'серый':
-            default:
-                groundColor = 0xAAAAAA; // Серый (по умолчанию)
-                break;
-        }
-        
-        // Создаем материал для площадки
-        return new THREE.MeshStandardMaterial({
-            map: concreteTexture,
-            normalMap: normalTexture.image && normalTexture.image.width > 10 ? normalTexture : null,
-            color: groundColor,
-            roughness: groundRoughness,
-            metalness: groundMetalness,
-            side: THREE.DoubleSide,
-            flatShading: false,
-            envMapIntensity: 0.3
-        });
-    } catch (error) {
-        console.error('Ошибка при создании текстуры бетона:', error);
-        
-        // Определяем цвет площадки в зависимости от выбора пользователя (упрощенная версия)
-        let groundColor;
-        
-        switch(color.toLowerCase()) {
-            case 'черный':
-                groundColor = 0x222222; // Чёрный
-                break;
-            case 'зеленый':
-                groundColor = 0x2E7D32; // Зелёный
-                break;
-            case 'коричневый':
-                groundColor = 0x5D4037; // Коричневый
-                break;
-            case 'серый':
-            default:
-                groundColor = 0xAAAAAA; // Серый (по умолчанию)
-                break;
-        }
-        
-        // В случае ошибки создаем простой материал с выбранным цветом
-        return new THREE.MeshStandardMaterial({
-            color: groundColor,
-            roughness: 0.85,
-            metalness: 0.05,
-            side: THREE.DoubleSide
-        });
-    }
-=======
  * Удаляет все существующие площадки из сцены
  */
 function removeExistingPlaygrounds() {
     // Ищем и удаляем все объекты, связанные с площадками
-    const playgroundObjects = scene.children.filter(obj => 
-        obj.userData && (obj.userData.isPlayground || obj.userData.isGround || 
-                         obj.name === 'grass_surround' || obj.name === 'green_background' || 
+    const playgroundObjects = scene.children.filter(obj =>
+        obj.userData && (obj.userData.isPlayground || obj.userData.isGround ||
+                         obj.name === 'grass_surround' || obj.name === 'green_background' ||
                          obj.name === 'main_surface')
     );
-    
+
     playgroundObjects.forEach(obj => {
         scene.remove(obj);
         if (obj.geometry) obj.geometry.dispose();
@@ -241,9 +67,8 @@
             }
         }
     });
-    
+
     console.log(`Удалено ${playgroundObjects.length} существующих площадок`);
->>>>>>> d3f7e80b
 }
 
 /**
@@ -254,43 +79,24 @@
  */
 function createGreenBackground(width, length) {
     console.log('Создаем зеленый фон с окружностью');
-    
+
     // Устанавливаем фиксированный большой размер для фона, независимо от размеров площадки
     const size = 1000; // Фиксированный большой размер в метрах
-    
+
     // Создаем геометрию круга
     const circleGeometry = new THREE.CircleGeometry(size / 2, 64);
-    
+
     // Создаем материал для травы
     const textureLoader = new THREE.TextureLoader();
     const grassTexture = textureLoader.load('textures/grass/grass_texture.jpg');
     grassTexture.wrapS = THREE.RepeatWrapping;
     grassTexture.wrapT = THREE.RepeatWrapping;
-    
+
     // Настраиваем повторение текстуры в зависимости от размера
     const repeats = size / 2;
     grassTexture.repeat.set(repeats, repeats);
     grassTexture.anisotropy = 16; // Улучшает качество при наклонных углах
-    
-<<<<<<< HEAD
-    // Создаем материал для травы с текстурой
-    const grassTexturePath = 'textures/grass.jpg';
-    const grassTexture = new THREE.TextureLoader().load(grassTexturePath);
-    
-    // Настраиваем текстуру для кругового фона
-    grassTexture.wrapS = THREE.RepeatWrapping;
-    grassTexture.wrapT = THREE.RepeatWrapping;
-    
-    // Устанавливаем большое повторение для фона травы
-    // Используем большое значение для мелкой текстуры
-    const circleSize = Math.max(width, length) * 2.5; // Увеличенный размер круга
-    const repeats = circleSize / 2;
-    grassTexture.repeat.set(repeats, repeats);
-    grassTexture.anisotropy = 16; // Улучшает качество при наклонных углах
-    
-    // Создаем материал для травы
-=======
->>>>>>> d3f7e80b
+
     const grassMaterial = new THREE.MeshStandardMaterial({
         map: grassTexture,
         color: 0x4CAF50, // Зеленый цвет для травы
@@ -304,11 +110,7 @@
     
     // Поворачиваем и позиционируем круг травы
     grassPlane.rotation.x = -Math.PI / 2;
-<<<<<<< HEAD
-    grassPlane.position.y = -0.1; // Значительно ниже основной площадки, чтобы устранить z-fighting
-=======
     grassPlane.position.y = -0.1; // Чуть ниже основной площадки
->>>>>>> d3f7e80b
     grassPlane.receiveShadow = true;
     grassPlane.name = "green_background";
     
@@ -322,7 +124,7 @@
     // Добавляем траву в сцену
     scene.add(grassPlane);
     console.log('Зеленый фон добавлен в сцену');
-    
+
     return grassPlane;
 }
 
@@ -335,32 +137,28 @@
  */
 function createMainSurface(width, length, color) {
     console.log('Создаем основную площадку с цветом:', color);
-    
+
     // Создаем геометрию прямоугольной площадки
     const planeGeometry = new THREE.PlaneGeometry(width, length);
     
-<<<<<<< HEAD
-    // Добавляем данные для будущего масштабирования
-=======
     // Создаем материал с выбранным цветом и текстурой
     const material = createGroundMaterial(width, length, color);
     
     // Создаем меш площадки
     const plane = new THREE.Mesh(planeGeometry, material);
-    
+
     // Поворачиваем плоскость, чтобы она была горизонтальной
     plane.rotation.x = -Math.PI / 2;
     plane.position.y = 0;
-    
+
     // Устанавливаем возможность отбрасывать и принимать тени
     plane.castShadow = false;
     plane.receiveShadow = true;
-    
+
     // Устанавливаем имя для удобства поиска
     plane.name = "main_surface";
-    
+
     // Добавляем данные для будущего масштабирования и идентификации
->>>>>>> d3f7e80b
     plane.userData = {
         originalWidth: width,
         originalHeight: 0.1,
@@ -368,12 +166,8 @@
         modelName: 'main_surface',
         isPlayground: true,  // Маркер, что это площадка
         hasCircularGrass: true, // Маркер, что фон круглый
-<<<<<<< HEAD
-        groundColor: color // Сохраняем информацию о цвете площадки
-=======
         groundColor: color, // Сохраняем информацию о цвете площадки
         isGround: true // Для взаимодействия
->>>>>>> d3f7e80b
     };
     
     // Добавляем плоскость в сцену
@@ -381,9 +175,9 @@
     
     // Сохраняем ссылки на плоскость для масштабирования
     updateGroundReferences(plane, plane);
-    
+
     console.log('Основная площадка добавлена в сцену');
-    
+
     return plane;
 }
 
@@ -396,7 +190,7 @@
  */
 function createGroundMaterial(width, length, color = 'серый') {
     console.log(`[PLAYGROUND] Создаем материал для площадки: цвет ${color}, размер ${width}x${length}м`);
-    
+
     // Определяем цвет площадки в зависимости от выбранного варианта
     let groundColor;
     switch(color) {
@@ -414,7 +208,7 @@
             groundColor = 0xAAAAAA; // Серый (по умолчанию)
             break;
     }
-    
+
     // Создаем базовый материал с выбранным цветом
     const material = new THREE.MeshStandardMaterial({
         color: groundColor,
@@ -424,17 +218,17 @@
         transparent: false, // Убираем прозрачность
         opacity: 1.0 // Полная непрозрачность
     });
-    
+
     // Только для зеленой площадки пробуем загрузить текстуры травы
     // (так как только они есть в проекте)
     if (color === 'зеленый') {
         console.log('[PLAYGROUND] Загружаем текстуры травы для зеленой площадки');
-        
+
         try {
             const textureLoader = new THREE.TextureLoader();
             const baseTexture = textureLoader.load('textures/grass/grass_texture.jpg');
             const normalTexture = textureLoader.load('textures/grass/grass_normal.jpg');
-            
+
             // Настраиваем повторение текстур
             const repeats = Math.max(width, length) / 2;
             [baseTexture, normalTexture].forEach(texture => {
@@ -445,7 +239,7 @@
                     texture.anisotropy = 16; // Улучшает качество при наклонных углах
                 }
             });
-            
+
             // Добавляем текстуры в материал
             material.map = baseTexture;
             material.normalMap = normalTexture;
@@ -457,7 +251,7 @@
     } else {
         console.log(`[PLAYGROUND] Для цвета ${color} используем только цветовой материал без текстур`);
     }
-    
+
     console.log(`[PLAYGROUND] Материал успешно создан для цвета ${color}`);
     return material;
 }