--- conflicted
+++ resolved
@@ -2630,7 +2630,69 @@
     display: none !important;
 }
 
-<<<<<<< HEAD
+/* Стили для старого модального окна настроек площадки */
+.color-section {
+    margin-bottom: 20px;
+}
+
+.color-options {
+    display: flex;
+    flex-direction: row;
+    gap: 10px;
+    overflow-x: auto;
+    overflow-y: hidden;
+    padding: 10px 0;
+    scroll-behavior: smooth;
+}
+
+/* Стилизация скроллбара для color-options */
+.color-options::-webkit-scrollbar {
+    height: 6px;
+}
+
+.color-options::-webkit-scrollbar-track {
+    background: rgba(16, 15, 15, 0.1);
+    border-radius: 3px;
+}
+
+.color-options::-webkit-scrollbar-thumb {
+    background: rgba(240, 83, 35, 0.6);
+    border-radius: 3px;
+}
+
+.color-options::-webkit-scrollbar-thumb:hover {
+    background: rgba(240, 83, 35, 0.8);
+}
+
+.color-option {
+    width: 74.25px;
+    height: 74.25px;
+    border-radius: 20px;
+    cursor: pointer;
+    flex: none;
+    flex-shrink: 0;
+    transition: transform 0.2s ease;
+}
+
+.color-option:hover {
+    transform: scale(1.05);
+}
+
+.color-option.selected {
+    border: 3px solid #F05323;
+    box-shadow: 0 5px 15px rgba(240, 83, 35, 0.3);
+}
+
+/* Важные переопределения для modern-square */
+.color-square.modern-square {
+    width: 160px !important;
+    height: 70px !important;
+    border-radius: 15px !important;
+    flex-shrink: 0 !important;
+    min-width: 160px !important;
+    flex: none !important;
+}
+
 /* Стили для модального окна отсутствующих моделей */
 .missing-models-content {
     max-width: 600px;
@@ -2859,67 +2921,4 @@
     border-radius: 50%;
     border: 2px solid white;
     box-shadow: 0 0 0 1px rgba(220, 53, 69, 0.3);
-=======
-/* Стили для старого модального окна настроек площадки */
-.color-section {
-    margin-bottom: 20px;
-}
-
-.color-options {
-    display: flex;
-    flex-direction: row;
-    gap: 10px;
-    overflow-x: auto;
-    overflow-y: hidden;
-    padding: 10px 0;
-    scroll-behavior: smooth;
-}
-
-/* Стилизация скроллбара для color-options */
-.color-options::-webkit-scrollbar {
-    height: 6px;
-}
-
-.color-options::-webkit-scrollbar-track {
-    background: rgba(16, 15, 15, 0.1);
-    border-radius: 3px;
-}
-
-.color-options::-webkit-scrollbar-thumb {
-    background: rgba(240, 83, 35, 0.6);
-    border-radius: 3px;
-}
-
-.color-options::-webkit-scrollbar-thumb:hover {
-    background: rgba(240, 83, 35, 0.8);
-}
-
-.color-option {
-    width: 74.25px;
-    height: 74.25px;
-    border-radius: 20px;
-    cursor: pointer;
-    flex: none;
-    flex-shrink: 0;
-    transition: transform 0.2s ease;
-}
-
-.color-option:hover {
-    transform: scale(1.05);
-}
-
-.color-option.selected {
-    border: 3px solid #F05323;
-    box-shadow: 0 5px 15px rgba(240, 83, 35, 0.3);
-}
-
-/* Важные переопределения для modern-square */
-.color-square.modern-square {
-    width: 160px !important;
-    height: 70px !important;
-    border-radius: 15px !important;
-    flex-shrink: 0 !important;
-    min-width: 160px !important;
-    flex: none !important;
->>>>>>> 31a9457f
 }